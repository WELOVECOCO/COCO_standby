--- conflicted
+++ resolved
@@ -1,8 +1,4 @@
 import numpy as np
-<<<<<<< HEAD
-=======
-
->>>>>>> b7c803e1
 class ADD_BACKWARD:
     def __init__(self, a, b):
         self.a = a
@@ -92,11 +88,7 @@
 
     def __call__(self, grad):
         if self.a.requires_grad:
-<<<<<<< HEAD
             grad_expanded = grad if self.keepdims else np.expand_dims(grad, self.axis)
-            self.a.assign_grad(np.ones_like(self.a.data) * grad_expanded)
-=======
-            grad_expanded = grad if self.keepdims else np.expand_dims(grad, axis)
             self.a.assign_grad(np.ones_like(self.a.data) * grad_expanded)
 
 
@@ -115,5 +107,4 @@
 
     def __call__(self, grad, axes):
         if self.a.requires_grad:
-            self.a.assign_grad(grad.transpose(*axes))
->>>>>>> b7c803e1
+            self.a.assign_grad(grad.transpose(*axes))
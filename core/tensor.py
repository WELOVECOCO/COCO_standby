--- conflicted
+++ resolved
@@ -148,9 +148,6 @@
         out = Tensor(self.data.sum(axis=axis, keepdims=keepdims), self.requires_grad)
         out.parents = [self]
         out._grad_fn = SUM_BACKWARD(self, axis, keepdims)
-<<<<<<< HEAD
-        return out
-=======
         return out
 
 
@@ -208,5 +205,4 @@
         """
         return self.data.dtype
     
-    
->>>>>>> b7c803e1
+    